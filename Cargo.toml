[package]
name = "archiver"
version = "0.1.0"
authors = ["Richo Healey <richo@psych0tik.net>"]

[features]
"web" = [
  "rocket",
  "rocket_codegen",
  "rocket_contrib",
  "diesel",
  "bcrypt",
  "rand"
]

[dependencies]
toml = "0.4.7"
clap = "2.32.0"
serde = "1.0.79"
serde_derive = "1.0.79"
serde_json = "1.0.31"
failure = "0.1.2"
lazy_static = "1.1.0"
libusb = "0.3.0"
ptp = { git = "https://github.com/richo/rust-ptp" }
chrono = { version = "0.4.6", features = ["serde"] }
regex = "1.0.5"
reqwest = "0.9.2"
log = "0.4.5"
pretty_env_logger = "0.2.4"
hashing-copy = "0.1.1"
tempfile = "3.0.4"
walkdir = "2.2.5"
hex = "0.3.2"
digest = "0.7.6"
sha2 = "0.7.1"
handlebars = "1.0.4"
sendgrid = { git = "https://github.com/gsquire/sendgrid-rs" }

rocket = { git = "https://github.com/SergioBenitez/Rocket", optional = true }
rocket_codegen = { git = "https://github.com/SergioBenitez/Rocket", optional = true }
<<<<<<< HEAD
rocket_contrib = { git = "https://github.com/SergioBenitez/Rocket", optional = true, default_features = false, features = ["handlebars_templates", "json", "static_files"] }
diesel = { version = "1.3.3", features = ["postgres", "r2d2", "serde_json"], optional = true}
bcrypt = { version = "0.2", optional = true }
=======
rocket_contrib = { git = "https://github.com/SergioBenitez/Rocket", optional = true }
diesel = { version = "1.3.3", features = ["postgres", "r2d2", "serde_json"], optional = true }
bcrypt = { version = "0.2.0", optional = true }
>>>>>>> b5a4b23b
rand = { version = "0.5.5", optional = true }

[[bin]]
name = "server"
path = "src/bin/server.rs"
required-features = ["web"]

[[bin]]
name = "runner"
path = "src/bin/runner.rs"<|MERGE_RESOLUTION|>--- conflicted
+++ resolved
@@ -39,15 +39,9 @@
 
 rocket = { git = "https://github.com/SergioBenitez/Rocket", optional = true }
 rocket_codegen = { git = "https://github.com/SergioBenitez/Rocket", optional = true }
-<<<<<<< HEAD
 rocket_contrib = { git = "https://github.com/SergioBenitez/Rocket", optional = true, default_features = false, features = ["handlebars_templates", "json", "static_files"] }
 diesel = { version = "1.3.3", features = ["postgres", "r2d2", "serde_json"], optional = true}
 bcrypt = { version = "0.2", optional = true }
-=======
-rocket_contrib = { git = "https://github.com/SergioBenitez/Rocket", optional = true }
-diesel = { version = "1.3.3", features = ["postgres", "r2d2", "serde_json"], optional = true }
-bcrypt = { version = "0.2.0", optional = true }
->>>>>>> b5a4b23b
 rand = { version = "0.5.5", optional = true }
 
 [[bin]]
