[package]
name = "archiver"
version = "0.1.0"
authors = ["Richo Healey <richo@psych0tik.net>"]

[features]
"web" = [
  "rocket",
  "rocket_codegen",
  "rocket_contrib",
  "diesel",
  "bcrypt",
  "rand",
  "oauth2",
  "url",
  "dotenv"
]

[dependencies]
toml = "0.4.7"
clap = "2.32.0"
serde = "1.0.79"
serde_derive = "1.0.79"
serde_json = "1.0.31"
failure = "0.1.2"
lazy_static = "1.1.0"
libusb = "0.3.0"
ptp = { git = "https://github.com/richo/rust-ptp" }
chrono = { version = "0.4.6", features = ["serde"] }
regex = "1.0.5"
reqwest = "0.9.2"
log = "0.4.5"
pretty_env_logger = "0.2.4"
hashing-copy = "0.1.1"
tempfile = "3.0.4"
walkdir = "2.2.5"
hex = "0.3.2"
digest = "0.7.6"
sha2 = "0.7.1"
handlebars = "1.0.4"
sendgrid = { git = "https://github.com/gsquire/sendgrid-rs" }
tus = "0.2.0"

rocket = { git = "https://github.com/SergioBenitez/Rocket", optional = true }
rocket_codegen = { git = "https://github.com/SergioBenitez/Rocket", optional = true }
rocket_contrib = { git = "https://github.com/SergioBenitez/Rocket", optional = true, default_features = false, features = ["handlebars_templates", "json", "static_files"] }
diesel = { version = "1.3.3", features = ["postgres", "r2d2", "serde_json"], optional = true}
bcrypt = { version = "0.2", optional = true }
rand = { version = "0.5.5", optional = true }
<<<<<<< HEAD
oauth2 = { version = "2.0.0-alpha.2", optional = true }
url = { version = "1.7", optional = true }
dotenv = { version ="0.13", optional = true }
=======
failure_derive = "0.1.2"
>>>>>>> 30e1e245

[[bin]]
name = "server"
path = "src/bin/server.rs"
required-features = ["web"]

[[bin]]
name = "runner"
path = "src/bin/runner.rs"<|MERGE_RESOLUTION|>--- conflicted
+++ resolved
@@ -40,6 +40,7 @@
 handlebars = "1.0.4"
 sendgrid = { git = "https://github.com/gsquire/sendgrid-rs" }
 tus = "0.2.0"
+failure_derive = "0.1.2"
 
 rocket = { git = "https://github.com/SergioBenitez/Rocket", optional = true }
 rocket_codegen = { git = "https://github.com/SergioBenitez/Rocket", optional = true }
@@ -47,13 +48,9 @@
 diesel = { version = "1.3.3", features = ["postgres", "r2d2", "serde_json"], optional = true}
 bcrypt = { version = "0.2", optional = true }
 rand = { version = "0.5.5", optional = true }
-<<<<<<< HEAD
 oauth2 = { version = "2.0.0-alpha.2", optional = true }
 url = { version = "1.7", optional = true }
 dotenv = { version ="0.13", optional = true }
-=======
-failure_derive = "0.1.2"
->>>>>>> 30e1e245
 
 [[bin]]
 name = "server"
