use std::fs::File;
use std::io::{Read, Write};
use std::path::{Path, PathBuf};
use std::str::FromStr;

use failure::Error;
use toml;
use url;

use crate::dropbox;
use crate::local_backup::LocalBackup;
use crate::mailer::SendgridMailer;
<<<<<<< HEAD
use crate::mass_storage::MassStorage;
use crate::pushover_notifier::{Notify, PushoverNotifier};
use crate::web_notifier::WebNotifier;
use crate::staging::StagingDirectory;
=======
use crate::pushover_notifier::PushoverNotifier;
>>>>>>> 405cfc3e
use crate::storage::StorageAdaptor;
use crate::vimeo::VimeoClient;


// TODO(richo) Change this once we have a canonical domain
pub static DEFAULT_API_BASE: &'static str = "https://archiver-web.onrender.com/";
pub static TOKEN_FILE_NAME: &'static str = ".archiver-token";

#[derive(RedactedDebug)]
pub struct AccessToken(#[redacted] String);

#[cfg(test)]
lazy_static! {
    static ref HOME_DIR: tempfile::TempDir = tempfile::tempdir().unwrap();
}

/// Find the users home directory.
///
/// In tests, we persiste a tempdir over the process to ensure we're not spamming the user.
pub fn get_home() -> Result<impl AsRef<Path>, Error> {
    #[cfg(not(test))]
    let home_func = dirs::home_dir;
    #[cfg(test)]
    let home_func = || Some(&*HOME_DIR);

    match home_func() {
        Some(home) => Ok(home),
        None => {
            Err(format_err!(
                "Couldn't find your home directory. Is HOME set?"
            ))
        }
    }
}

impl AccessToken {
    pub fn save(token: &str) -> Result<(), Error> {
        AccessToken::save_with_dir_fn(get_home, token)
    }

    fn save_with_dir_fn<F, T>(home: F, token: &str) -> Result<(), Error>
    where
        F: Fn() -> Result<T, Error>,
        T: AsRef<Path>,
    {
        let mut file = File::create(home()?.as_ref().join(TOKEN_FILE_NAME))?;
        file.write_all(token.as_bytes())?;
        Ok(())
    }

    pub fn load() -> Result<Self, Error> {
        AccessToken::load_with_dir_fn(get_home)
    }

    fn load_with_dir_fn<F, T>(home: F) -> Result<Self, Error>
    where
        F: Fn() -> Result<T, Error>,
        T: AsRef<Path>,
    {
        let mut token = String::new();
        let mut file = File::open(home()?.as_ref().join(TOKEN_FILE_NAME))
            .map_err(|_| ConfigError::NoTokenFile)?;
        file.read_to_string(&mut token)?;
        Ok(AccessToken(token))
    }

    pub fn as_authorization_header(&self) -> String {
        format!("Bearer: {}", &self.0)
    }
}

#[derive(Debug, Eq, PartialEq)]
pub enum DeviceConfig {
    Gopro(GoproConfig),
    MassStorage(MassStorageConfig),
    Flysight(FlysightConfig),
    UnknownDevice(String),
}

#[derive(Serialize, Deserialize, Debug, Eq, PartialEq)]
#[serde(deny_unknown_fields)]
pub struct Config {
    archiver: ArchiverConfig,
    staging: StagingConfig,
    dropbox: Option<DropboxConfig>,
    vimeo: Option<VimeoConfig>,
    // youtube: Option<YoutubeConfig>,
    flysight: Option<Vec<FlysightConfig>>,
    gopro: Option<Vec<GoproConfig>>,
    mass_storage: Option<Vec<MassStorageConfig>>,
    local_backup: Option<Vec<LocalBackupConfig>>,
    // gswoop: Option<GswoopConfig>,
    sendgrid: Option<SendgridConfig>,
    pushover: Option<PushoverConfig>,
    web_notifications: Option<WebNotificationsConfig>,
}

#[derive(Debug, Default)]
pub struct ConfigBuilder {
    archiver: ArchiverConfig,
    staging: Option<StagingConfig>,
    dropbox: Option<DropboxConfig>,
    vimeo: Option<VimeoConfig>,
    // youtube: Option<YoutubeConfig>,
    flysight: Option<Vec<FlysightConfig>>,
    gopro: Option<Vec<GoproConfig>>,
    mass_storage: Option<Vec<MassStorageConfig>>,
    local_backup: Option<Vec<LocalBackupConfig>>,
    // gswoop: Option<GswoopConfig>,
    sendgrid: Option<SendgridConfig>,
    pushover: Option<PushoverConfig>,
    web_notifications: Option<WebNotificationsConfig>,
}

lazy_static! {
    static ref EMPTY_MASS_STORAGES: Vec<MassStorageConfig> = vec![];
    static ref EMPTY_FLYSIGHTS: Vec<FlysightConfig> = vec![];
    static ref EMPTY_GOPROS: Vec<GoproConfig> = vec![];
}

#[derive(Clone, Debug, Serialize, Deserialize, Eq, PartialEq)]
#[serde(deny_unknown_fields)]
/// The configuration entry associated with a staging location.
pub struct StagingConfig {
    #[serde(flatten)]
    pub(crate) location: MountableDeviceLocation,
}

#[cfg(feature = "web")]
use crate::web::models::extra::StagingKind;

impl StagingConfig {
    #[cfg(feature = "web")]
    pub fn data_for_db(&self) -> String {
        match &self.location {
            MountableDeviceLocation::Label(buf) => buf.to_string(),
            MountableDeviceLocation::Mountpoint(buf) => buf.to_string_lossy().into(),
        }
    }

    #[cfg(feature = "web")]
    pub fn kind_for_db(&self) -> StagingKind {
        match &self.location {
            MountableDeviceLocation::Label(_) => StagingKind::Label,
            MountableDeviceLocation::Mountpoint(_) => StagingKind::Mountpoint,
        }
    }
}

#[derive(Default, Serialize, Deserialize, Debug, Eq, PartialEq)]
#[serde(deny_unknown_fields)]
pub struct ArchiverConfig {
    api_base: Option<String>,
    api_token: Option<String>,
}

#[derive(Serialize, Deserialize, Debug, Eq, PartialEq)]
#[serde(deny_unknown_fields)]
pub struct DropboxConfig {
    token: String,
}

#[derive(Serialize, Deserialize, Debug, Eq, PartialEq)]
#[serde(deny_unknown_fields)]
pub struct VimeoConfig {
    token: String,
}

#[derive(Serialize, Deserialize, Debug, Clone, Eq, PartialEq, Hash)]
#[serde(deny_unknown_fields)]
pub enum MountableDeviceLocation {
    // TODO(richo) This doens't really distinguish between a given mountpoint we should try to
    // mount, and a place to find things that will already be mounted, although I think the first
    // usecase is kinda deprecated anyway.
    #[serde(rename = "mountpoint")]
    Mountpoint(PathBuf),
    #[serde(rename = "label")]
    Label(String),
}

impl MountableDeviceLocation {
    pub fn from_mountpoint(pb: PathBuf) -> MountableDeviceLocation {
        MountableDeviceLocation::Mountpoint(pb)
    }

    pub fn from_label(lbl: String) -> MountableDeviceLocation {
        MountableDeviceLocation::Label(lbl)
    }
}

#[derive(Serialize, Deserialize, Debug, Eq, PartialEq, Clone, Hash)]
#[serde(deny_unknown_fields)]
pub struct FlysightConfig {
    pub name: String,
    #[serde(flatten)]
    pub location: MountableDeviceLocation,
}

impl FlysightConfig {
    pub fn name(&self) -> &str {
        &self.name
    }
}

#[derive(Serialize, Deserialize, Debug, Eq, PartialEq, Clone)]
#[serde(deny_unknown_fields)]
pub struct LocalBackupConfig {
    pub mountpoint: String,
}

impl LocalBackupConfig {
    pub fn local_backup(&self) -> LocalBackup {
        // TODO(richo) barf if there's nothing mounted exactly here?
        LocalBackup {
            destination: PathBuf::from(self.mountpoint.clone()),
        }
    }
}

#[derive(Serialize, Deserialize, Debug, Eq, PartialEq, Clone, Hash)]
#[serde(deny_unknown_fields)]
pub struct MassStorageConfig {
    pub name: String,
    #[serde(flatten)]
    pub location: MountableDeviceLocation,
    pub extensions: Vec<String>,
}

<<<<<<< HEAD
#[derive(Serialize, Deserialize, Debug, Eq, PartialEq, Clone)]
pub struct WebNotificationsConfig {
    pub enabled: bool,
}

impl MassStorageConfig {
    pub fn mass_storage(&self) -> MassStorage {
        MassStorage {
            name: self.name.clone(),
            location: self.location.clone(),
            extensions: self.extensions.iter().map(|x| x.to_lowercase()).collect(),
        }
    }
}

=======
>>>>>>> 405cfc3e
#[derive(Serialize, Deserialize, Debug, Eq, PartialEq, Clone)]
#[serde(deny_unknown_fields)]
pub struct PushoverConfig {
    pub token: String,
    pub recipient: String,
}

#[derive(Serialize, Deserialize, Debug, Eq, PartialEq, Clone)]
#[serde(deny_unknown_fields)]
pub struct SendgridConfig {
    pub token: String,
    pub from: String,
    pub to: String,
    pub subject: String,
}

#[derive(Serialize, Deserialize, Debug, Eq, PartialEq, Clone)]
#[serde(deny_unknown_fields)]
pub struct GoproConfig {
    pub name: String,
    pub serial: String,
}

#[derive(Fail, Debug, PartialEq)]
pub enum ConfigError {
    #[fail(display = "Must have at least one of dropbox and vimeo configured.")]
    MissingBackend,
    #[fail(display = "Must have either a `staging_path` or `staging_device` set.")]
    MissingStaging,
    #[fail(display = "`staging_path` or `staging_device` must be absolute paths.")]
    RelativeStaging,
    #[fail(display = "Could not parse config: {}.", _0)]
    ParseError(#[cause] toml::de::Error),
    #[fail(display = "Could not generate config: {}.", _0)]
    GenerateError(#[cause] toml::ser::Error),
    #[fail(display = "Invalid url for api base: {}.", _0)]
    InvalidApiBase(url::ParseError),
    #[fail(display = "The token file does not exist. Did you login?")]
    NoTokenFile,
}

impl FromStr for Config {
    type Err = ConfigError;

    fn from_str(body: &str) -> Result<Self, Self::Err> {
        match toml::from_str(body) {
            Ok(config) => Self::check_config(config),
            Err(e) => Err(ConfigError::ParseError(e))?,
        }
    }
}


impl Config {
    pub fn from_file(path: &str) -> Result<Config, Error> {
        let mut fh = File::open(path)?;
        let mut contents = String::new();
        fh.read_to_string(&mut contents)?;


        Ok(contents.parse()?)
    }

    /// Get a ConfigBuilder with which you can construct a Config object
    pub fn build() -> ConfigBuilder {
        Default::default()
    }

    /// Serializes this config option into TOML
    pub fn to_toml(&self) -> Result<String, Error> {
        toml::to_string(self).map_err(|e| ConfigError::GenerateError(e).into())
    }

    fn check_config(config: Config) -> Result<Config, ConfigError> {
        if config.dropbox.is_none() && config.vimeo.is_none() {
            Err(ConfigError::MissingBackend)?;
        }

        Config::check_staging(&config.staging)?;

        if let Some(base) = &config.archiver.api_base {
            if let Err(err) = url::Url::parse(&base) {
                Err(ConfigError::InvalidApiBase(err))?;
            }
        }

        Ok(config)
    }

    #[must_use]
    fn check_staging(staging: &StagingConfig) -> Result<(), ConfigError> {
        match &staging.location {
            MountableDeviceLocation::Mountpoint(pb) => {
                if pb.is_relative() {
                    return Err(ConfigError::RelativeStaging.into());
                }
            },
            MountableDeviceLocation::Label(_) => {},
        }
        Ok(())
    }

    /// Get the api base of this config, or return the default
    pub fn api_base(&self) -> &str {
        match &self.archiver.api_base {
            Some(base) => &base,
            None => DEFAULT_API_BASE,
        }
    }

    // Do we eventually want to make a camera/mass_storage distinction?
    pub fn mass_storages(&self) -> &Vec<MassStorageConfig> {
        match self.mass_storage {
            None => &EMPTY_MASS_STORAGES,
            Some(ref v) => v,
        }
    }

    pub fn flysights(&self) -> &Vec<FlysightConfig> {
        match self.flysight {
            None => &EMPTY_FLYSIGHTS,
            Some(ref v) => v,
        }
    }

    pub fn gopros(&self) -> &Vec<GoproConfig> {
        match self.gopro {
            None => &EMPTY_GOPROS,
            Some(ref v) => v,
        }
    }

    pub fn notifier(&self) -> Option<Box<dyn Notify>> {
        // Loool
        if let Some(ref web) = self.web_notifications {
            if web.enabled {
                if let Ok(notifier) = WebNotifier::new(&self) {
                    return Some(Box::new(notifier));
                }
            }
        }

        if let Some(ref pshvr) = self.pushover {
            return Some(Box::new(PushoverNotifier::new(
                pshvr.token.clone(),
                pshvr.recipient.clone(),
            )));
        }
        None
    }

    pub fn mailer(&self) -> Option<SendgridMailer> {
        if let Some(ref sndgrd) = self.sendgrid {
            return Some(SendgridMailer::new(
                sndgrd.token.clone(),
                sndgrd.from.clone(),
                sndgrd.to.clone(),
                sndgrd.subject.clone(),
            ));
        }
        None
    }

    /// Returns a vec of all configured backends
    pub fn backends(&self) -> Vec<Box<dyn StorageAdaptor<File>>> {
        let mut out: Vec<Box<dyn StorageAdaptor<File>>> = vec![];
        if let Some(ref locals) = self.local_backup {
            for adaptor in locals {
                out.push(Box::new(adaptor.local_backup()));
            }
        }
        if let Some(ref dropbox) = self.dropbox {
            out.push(Box::new(dropbox::DropboxFilesClient::new(
                dropbox.token.clone(),
            )));
        }
        if let Some(ref vimeo) = self.vimeo {
            out.push(Box::new(VimeoClient::new(vimeo.token.clone())));
        }
        out
    }

    /// Returns the configured staging location
    pub fn staging(&self) -> StagingConfig {
        // TODO(richo) This is a bit bizarre, it would kinda be nice to try to guarantee you can
        // only get one copy of staging at a time to avoid trying to mount it twice.
        self.staging.clone()
    }
}

impl ConfigBuilder {
    /// Set the staging directory for this config object
    pub fn staging(mut self, staging: StagingConfig) -> Self {
        self.staging = Some(staging);
        self
    }

    /// Set the dropbox API key for this object. This enables dropbox support.
    pub fn dropbox(mut self, token: String) -> Self {
        self.dropbox = Some(DropboxConfig { token });
        self
    }

    /// Set the vimeo API key for this object. This enables vimeo support.
    pub fn vimeo(mut self, token: String) -> Self {
        self.vimeo = Some(VimeoConfig { token });
        self
    }

    /// Add this flysight to the config object
    pub fn flysight(mut self, flysight: FlysightConfig) -> Self {
        let mut flysights = self.flysight.unwrap_or_else(|| vec![]);
        flysights.push(flysight);
        self.flysight = Some(flysights);
        self
    }

    /// Add multiple flysights to this config
    pub fn flysights(self, flysights: Vec<FlysightConfig>) -> Self {
        flysights
            .into_iter()
            .fold(self, |cfg, flysight| cfg.flysight(flysight))
    }

    /// Add this mass_storage to the config object
    pub fn mass_storage(mut self, mass_storage: MassStorageConfig) -> Self {
        let mut mass_storages = self.mass_storage.unwrap_or_else(|| vec![]);
        mass_storages.push(mass_storage);
        self.mass_storage = Some(mass_storages);
        self
    }

    /// Add multiple mass_storages to this config
    pub fn mass_storages(self, mass_storages: Vec<MassStorageConfig>) -> Self {
        mass_storages
            .into_iter()
            .fold(self, |cfg, mass_storage| cfg.mass_storage(mass_storage))
    }

    /// Add this gopro to the config object
    pub fn gopro(mut self, gopro: GoproConfig) -> Self {
        let mut gopros = self.gopro.unwrap_or_else(|| vec![]);
        gopros.push(gopro);
        self.gopro = Some(gopros);
        self
    }

    /// Add multiple gopros to this config
    pub fn gopros(self, gopros: Vec<GoproConfig>) -> Self {
        gopros.into_iter().fold(self, |cfg, gopro| cfg.gopro(gopro))
    }

    /// Add a local backup to this config
    pub fn local_backup(mut self, local_backup: LocalBackupConfig) -> Self {
        let mut local_backups = self.local_backup.unwrap_or_else(|| vec![]);
        local_backups.push(local_backup);
        self.local_backup = Some(local_backups);
        self
    }

    /// Add multiple gopros to this config
    pub fn local_backups(self, local_backups: Vec<LocalBackupConfig>) -> Self {
        local_backups.into_iter().fold(self, |cfg, local_backup| cfg.local_backup(local_backup))
    }

    /// Configure and enable pushover for this config
    pub fn pushover(mut self, pushover: PushoverConfig) -> Self {
        self.pushover = Some(pushover);
        self
    }

    /// Configure and enable pushover for this config
    // TODO(richo) Should only have one called notifications. Or should both work?
    pub fn web_notifications(mut self) -> Self {
        self.web_notifications = Some(WebNotificationsConfig {
            enabled: true
        });
        self
    }

    /// Configure and enable sendgrid for this config
    pub fn sendgrid(mut self, sendgrid: SendgridConfig) -> Self {
        self.sendgrid = Some(sendgrid);
        self
    }

    /// Finalise this config object
    pub fn finish(self) -> Result<Config, ConfigError> {
        let staging = match self.staging {
            Some(staging) => staging,
            None => return Err(ConfigError::MissingStaging),
        };
        Config::check_config(Config {
            archiver: self.archiver,
            staging: staging,
            dropbox: self.dropbox,
            vimeo: self.vimeo,
            flysight: self.flysight,
            gopro: self.gopro,
            local_backup: self.local_backup,
            mass_storage: self.mass_storage,
            sendgrid: self.sendgrid,
            pushover: self.pushover,
            web_notifications: self.web_notifications,
        })
    }
}

#[cfg(test)]
mod tests {
    use super::*;
    use crate::test_helpers;

    #[test]
    fn test_example_config_parses() {
        let config = Config::from_file("archiver.toml.example").unwrap();

        assert_eq!(
            config.archiver,
            ArchiverConfig {
                api_token: Some("ARCHIVER_TOKEN_GOES_HERE".into()),
                api_base: Some("https://test-api.base".into()),
            }
        );

        assert_eq!(
            config.staging,
            StagingConfig {
                location: MountableDeviceLocation::Mountpoint("/test/staging/dir".into()),
            }
        );

        assert_eq!(
            config.dropbox,
            Some(DropboxConfig {
                token: "DROPBOX_TOKEN_GOES_HERE".into()
            })
        );

        assert_eq!(
            config.flysight,
            Some(vec![FlysightConfig {
                name: "data".into(),
                location: MountableDeviceLocation::from_mountpoint("/mnt/archiver/flysight".into()),
            }])
        );

        assert_eq!(
            config.mass_storage,
            Some(vec![MassStorageConfig {
                name: "video".into(),
                location: MountableDeviceLocation::from_mountpoint("/mnt/archiver/mass_storage".into()),
                extensions: vec!["mp4".into()],
            }])
        );

        assert_eq!(
            config.sendgrid,
            Some(SendgridConfig {
                token: "TOKEN_GOES_HERE".into(),
                from: "richo@example.net".into(),
                to: "richo@example.org".into(),
                subject: "archiver upload report".into(),
            })
        );

        assert_eq!(
            config.pushover,
            Some(PushoverConfig {
                token: "TOKEN_GOES_HERE".into(),
                recipient: "USER_TOKEN_GOES_HERE".into(),
            })
        );

        assert_eq!(
            config.web_notifications,
            Some(WebNotificationsConfig {
                enabled: true,
            })
        );

        assert_eq!(
            config.vimeo,
            Some(VimeoConfig {
                token: "VIMEO_TOKEN_GOES_HERE".into(),
            })
        );
    }

    #[test]
    fn test_relative_staging() {
        let err = Config::from_str(
            r#"
[archiver]
[staging]
mountpoint="test/dir"

[dropbox]
token = "TOKEN"
"#,
        )
        .unwrap_err();
        assert_eq!(err, ConfigError::RelativeStaging);
    }

    #[test]
    fn test_staging_mountpoint() {
        let cfg = Config::from_str(
            r#"
[archiver]
[staging]
mountpoint="/mnt/staging"

[dropbox]
token = "TOKEN"
"#,
        )
        .unwrap();
        assert_eq!(cfg.staging,
                   StagingConfig {
                       location: MountableDeviceLocation::Mountpoint("/mnt/staging".into())
                   });
    }

    #[test]
    fn test_staging_label() {
        let cfg = Config::from_str(
            r#"
[archiver]
[staging]
label="STAGING"

[dropbox]
token = "TOKEN"
"#,
        )
        .unwrap();
        assert_eq!(cfg.staging,
                   StagingConfig {
                       location: MountableDeviceLocation::Label("STAGING".into()),
                   });
    }

    #[test]
    fn test_staging_cannot_be_both() {
        let err = Config::from_str(
            r#"
[archiver]
staging_device="/dev/staging"

[staging]
mountpoint="/test/dir"
label="LABEL"

[dropbox]
token = "TOKEN"
"#,
        ).unwrap_err();
        assert!(match err {
            ConfigError::ParseError(_) => true,
            _ => false,
        });
    }

    #[test]
    fn test_invalid_api_base() {
        let err = Config::from_str(
            r#"
[archiver]
api_base = "malformed"

[staging]
mountpoint = "/test"

[dropbox]
token = "TOKEN"
"#,
        )
        .unwrap_err();
        assert_eq!(ConfigError::InvalidApiBase(url::ParseError::RelativeUrlWithoutBase), err);
    }

    #[test]
    fn test_single_backend() {
        let cfg = Config::from_str(
            r#"
[archiver]
[staging]
mountpoint = "/test"

[dropbox]
token = "TOKEN"
"#,
        )
        .unwrap();
        assert_eq!(cfg.backends().len(), 1);
    }

    #[test]
    fn test_multiple_backends() {
        let cfg = Config::from_str(
            r#"
[archiver]
[staging]
mountpoint = "/test"

[dropbox]
token = "TOKEN"

[vimeo]
token = "TOKEN"
"#,
        )
        .unwrap();
        assert_eq!(cfg.backends().len(), 2);
    }

    #[test]
    fn test_pushover() {
        let cfg = Config::from_str(
            r#"
[archiver]
[staging]
mountpoint="/test/dir"

[dropbox]
token = "TOKEN"

[pushover]
token = "PUSHOVER_TOKEN"
recipient = "RECIPIENT_TOKEN"
"#,
        )
        .unwrap();
        assert!(cfg.notifier().is_some(), "Couldn't construct notifier");
    }

    #[test]
    fn test_no_backends() {
        let error = Config::from_str(
            r#"
[archiver]
[staging]
mountpoint = "/test"
"#,
        )
        .unwrap_err();
        assert_eq!(error, ConfigError::MissingBackend);
    }

    #[test]
    fn test_no_peripherals() {
        let config = Config::from_str(
            r#"
[archiver]
[staging]
mountpoint = "/test"
[dropbox]
token="DROPBOX_TOKEN_GOES_HERE"
"#,
        )
        .unwrap();
        assert_no_mass_storages(&config);
        assert_no_flysights(&config);
    }

    fn assert_no_mass_storages(cfg: &Config) {
        assert_eq!(cfg.mass_storage, None);
        assert_eq!(cfg.mass_storages(), &vec![]);
    }

    fn assert_no_flysights(cfg: &Config) {
        assert_eq!(cfg.flysight, None);
        assert_eq!(cfg.flysights(), &vec![]);
    }

    fn assert_mass_storages(cfg: &Config) {
        assert_eq!(
            cfg.mass_storages(),
            &vec![
                MassStorageConfig {
                    name: "front".into(),
                    location: MountableDeviceLocation::Mountpoint("/mnt/archiver/front".into()),
                    extensions: vec!["mp4".into()],
                },
                MassStorageConfig {
                    name: "back".into(),
                    location: MountableDeviceLocation::Label("back_mass_storage".into()),
                    extensions: vec!["mov".into()],
                }
            ]
        )
    }

    fn assert_gopros(cfg: &Config) {
        assert_eq!(
            cfg.gopros(),
            &vec![
                GoproConfig {
                    name: "gopro4".into(),
                    serial: "C3131127500000".into(),
                },
                GoproConfig {
                    name: "gopro5".into(),
                    serial: "C3131127500001".into(),
                }
            ]
        )
    }

    fn assert_flysights(cfg: &Config) {
        assert_eq!(
            cfg.flysights(),
            &vec![
                FlysightConfig {
                    name: "training".into(),
                    location: MountableDeviceLocation::Mountpoint("/mnt/archiver/training".into()),
                },
                FlysightConfig {
                    name: "comp".into(),
                    location: MountableDeviceLocation::Label("COMP_FLYSIGHT".into()),
                }
            ]
        )
    }

    #[test]
    fn test_mass_storages() {
        let config = Config::from_str(
            r#"
[archiver]
[staging]
mountpoint = "/test"
[dropbox]
token="DROPBOX_TOKEN_GOES_HERE"

[[mass_storage]]
name = "front"
mountpoint="/mnt/archiver/front"
extensions = ["mp4"]

[[mass_storage]]
name = "back"
label = "back_mass_storage"
extensions = ["mov"]
"#,
        )
        .unwrap();
        assert_mass_storages(&config);
        assert_no_flysights(&config);
    }

    #[test]
    fn test_gopros() {
        let config = Config::from_str(
            r#"
[archiver]
[staging]
mountpoint = "/test"
[dropbox]
token="DROPBOX_TOKEN_GOES_HERE"

[[gopro]]
name = "gopro4"
serial = "C3131127500000"

[[gopro]]
name = "gopro5"
serial = "C3131127500001"
"#,
        )
        .unwrap();
        assert_gopros(&config);
        assert_no_mass_storages(&config);
        assert_no_flysights(&config);
    }

    #[test]
    fn test_flysights() {
        let config = Config::from_str(
            r#"
[archiver]
[staging]
mountpoint = "/test"
[dropbox]
token="DROPBOX_TOKEN_GOES_HERE"

[[flysight]]
name = "training"
mountpoint="/mnt/archiver/training"

[[flysight]]
name = "comp"
label="COMP_FLYSIGHT"
"#,
        )
        .unwrap();
        assert_flysights(&config);
        assert_no_mass_storages(&config);
    }

    #[test]
    fn test_mass_storages_and_flysights() {
        let config = Config::from_str(
            r#"
[archiver]
[staging]
mountpoint = "/test"
[dropbox]
token="DROPBOX_TOKEN_GOES_HERE"

[[mass_storage]]
name = "front"
mountpoint="/mnt/archiver/front"
extensions = ["mp4"]

[[mass_storage]]
name = "back"
label="back_mass_storage"
extensions = ["mov"]

[[flysight]]
name = "training"
mountpoint="/mnt/archiver/training"

[[flysight]]
name = "comp"
label="COMP_FLYSIGHT"
"#,
        )
        .unwrap();
        assert_mass_storages(&config);
        assert_flysights(&config);
    }

    #[test]
    fn test_save_token() {
        let dir = test_helpers::tempdir();
        let token = "test-token";
        let mut saved_token = String::new();
        AccessToken::save_with_dir_fn(|| Ok(dir.path()), token).unwrap();
        File::open(dir.path().join(TOKEN_FILE_NAME))
            .unwrap()
            .read_to_string(&mut saved_token)
            .unwrap();
        assert_eq!(&saved_token, token);
    }

    #[test]
    fn test_load_token() {
        let dir = test_helpers::tempdir();
        let token = "test-token";
        File::create(dir.path().join(TOKEN_FILE_NAME))
            .unwrap()
            .write(token.as_bytes())
            .unwrap();
        assert_eq!(
            AccessToken::load_with_dir_fn(|| Ok(dir.path())).unwrap().0,
            token
        );
    }

    #[test]
    fn test_nice_error_for_nonexistant_token() {
        let dir = test_helpers::tempdir();
        let token_error = AccessToken::load_with_dir_fn(|| Ok(dir.path())).unwrap_err();
        let inner_error = token_error.downcast::<ConfigError>().unwrap();
        assert!(
            match inner_error {
                ConfigError::NoTokenFile => true,
                _ => false,
            },
            "Didn't get the correct error"
        );
    }
}<|MERGE_RESOLUTION|>--- conflicted
+++ resolved
@@ -10,14 +10,8 @@
 use crate::dropbox;
 use crate::local_backup::LocalBackup;
 use crate::mailer::SendgridMailer;
-<<<<<<< HEAD
-use crate::mass_storage::MassStorage;
 use crate::pushover_notifier::{Notify, PushoverNotifier};
 use crate::web_notifier::WebNotifier;
-use crate::staging::StagingDirectory;
-=======
-use crate::pushover_notifier::PushoverNotifier;
->>>>>>> 405cfc3e
 use crate::storage::StorageAdaptor;
 use crate::vimeo::VimeoClient;
 
@@ -246,24 +240,11 @@
     pub extensions: Vec<String>,
 }
 
-<<<<<<< HEAD
 #[derive(Serialize, Deserialize, Debug, Eq, PartialEq, Clone)]
 pub struct WebNotificationsConfig {
     pub enabled: bool,
 }
 
-impl MassStorageConfig {
-    pub fn mass_storage(&self) -> MassStorage {
-        MassStorage {
-            name: self.name.clone(),
-            location: self.location.clone(),
-            extensions: self.extensions.iter().map(|x| x.to_lowercase()).collect(),
-        }
-    }
-}
-
-=======
->>>>>>> 405cfc3e
 #[derive(Serialize, Deserialize, Debug, Eq, PartialEq, Clone)]
 #[serde(deny_unknown_fields)]
 pub struct PushoverConfig {
