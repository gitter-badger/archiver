--- conflicted
+++ resolved
@@ -10,15 +10,8 @@
 
 use crate::dropbox;
 use crate::mailer::SendgridMailer;
-<<<<<<< HEAD
-use crate::mass_storage::MassStorage;
 use crate::pushover_notifier::{Notify, PushoverNotifier};
 use crate::web_notifier::WebNotifier;
-use crate::staging::StagingDirectory;
-use crate::storage::StorageAdaptor;
-=======
-use crate::pushover_notifier::PushoverNotifier;
->>>>>>> 0f1869d3
 use crate::vimeo::VimeoClient;
 use crate::mountable::{Mountable, MountableFilesystem};
 use crate::storage::MaybeStorageAdaptor;
@@ -254,24 +247,11 @@
     pub extensions: Vec<String>,
 }
 
-<<<<<<< HEAD
 #[derive(Serialize, Deserialize, Debug, Eq, PartialEq, Clone)]
 pub struct WebNotificationsConfig {
     pub enabled: bool,
 }
 
-impl MassStorageConfig {
-    pub fn mass_storage(&self) -> MassStorage {
-        MassStorage {
-            name: self.name.clone(),
-            location: self.location.clone(),
-            extensions: self.extensions.iter().map(|x| x.to_lowercase()).collect(),
-        }
-    }
-}
-
-=======
->>>>>>> 0f1869d3
 #[derive(Serialize, Deserialize, Debug, Eq, PartialEq, Clone)]
 #[serde(deny_unknown_fields)]
 pub struct PushoverConfig {
