--- conflicted
+++ resolved
@@ -21,11 +21,6 @@
     Error(String),
 }
 
-<<<<<<< HEAD
-#[derive(Serialize, Deserialize, Debug)]
-pub enum RefreshToken {
-    Token(String),
-=======
 impl JsonSignInResp {
     pub fn into_result(self) -> Result<String, Error> {
         // TODO(richo) can we just serialize Error's ?
@@ -37,6 +32,14 @@
 }
 
 #[derive(Serialize, Deserialize, Debug)]
+pub enum RefreshToken {
+    Token(String),
+    NotConfigured,
+    Error(String),
+}
+
+
+#[derive(Serialize, Deserialize, Debug)]
 pub struct SendNotification {
     pub message: String,
 }
@@ -44,7 +47,6 @@
 #[derive(Serialize, Deserialize, Debug, PartialEq)]
 pub enum SendNotificationResp {
     Sent,
->>>>>>> 9e3f04aa
     NotConfigured,
     Error(String),
 }